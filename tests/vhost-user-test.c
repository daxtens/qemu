/*
 * QTest testcase for the vhost-user
 *
 * Copyright (c) 2014 Virtual Open Systems Sarl.
 *
 * This work is licensed under the terms of the GNU GPL, version 2 or later.
 * See the COPYING file in the top-level directory.
 *
 */

#include "qemu/osdep.h"

#include "libqtest.h"
#include "qapi/error.h"
#include "qapi/qmp/qdict.h"
#include "qemu/config-file.h"
#include "qemu/option.h"
#include "qemu/range.h"
#include "qemu/sockets.h"
#include "chardev/char-fe.h"
#include "qemu/memfd.h"
#include "sysemu/sysemu.h"
#include "libqos/libqos.h"
#include "libqos/pci-pc.h"
#include "libqos/virtio-pci.h"

#include "libqos/malloc-pc.h"
#include "hw/virtio/virtio-net.h"

#include "standard-headers/linux/vhost_types.h"
#include "standard-headers/linux/virtio_ids.h"
#include "standard-headers/linux/virtio_net.h"

#ifdef CONFIG_LINUX
#include <sys/vfs.h>
#endif


#define QEMU_CMD_MEM    " -m %d -object memory-backend-file,id=mem,size=%dM," \
                        "mem-path=%s,share=on -numa node,memdev=mem"
#define QEMU_CMD_MEMFD  " -m %d -object memory-backend-memfd,id=mem,size=%dM," \
                        " -numa node,memdev=mem"
#define QEMU_CMD_CHR    " -chardev socket,id=%s,path=%s%s"
#define QEMU_CMD_NETDEV " -netdev vhost-user,id=hs0,chardev=%s,vhostforce"

#define HUGETLBFS_MAGIC       0x958458f6

/*********** FROM hw/virtio/vhost-user.c *************************************/

#define VHOST_MEMORY_MAX_NREGIONS    8
#define VHOST_MAX_VIRTQUEUES    0x100

#define VHOST_USER_F_PROTOCOL_FEATURES 30
#define VHOST_USER_PROTOCOL_F_MQ 0
#define VHOST_USER_PROTOCOL_F_LOG_SHMFD 1
#define VHOST_USER_PROTOCOL_F_CROSS_ENDIAN   6

#define VHOST_LOG_PAGE 0x1000

typedef enum VhostUserRequest {
    VHOST_USER_NONE = 0,
    VHOST_USER_GET_FEATURES = 1,
    VHOST_USER_SET_FEATURES = 2,
    VHOST_USER_SET_OWNER = 3,
    VHOST_USER_RESET_OWNER = 4,
    VHOST_USER_SET_MEM_TABLE = 5,
    VHOST_USER_SET_LOG_BASE = 6,
    VHOST_USER_SET_LOG_FD = 7,
    VHOST_USER_SET_VRING_NUM = 8,
    VHOST_USER_SET_VRING_ADDR = 9,
    VHOST_USER_SET_VRING_BASE = 10,
    VHOST_USER_GET_VRING_BASE = 11,
    VHOST_USER_SET_VRING_KICK = 12,
    VHOST_USER_SET_VRING_CALL = 13,
    VHOST_USER_SET_VRING_ERR = 14,
    VHOST_USER_GET_PROTOCOL_FEATURES = 15,
    VHOST_USER_SET_PROTOCOL_FEATURES = 16,
    VHOST_USER_GET_QUEUE_NUM = 17,
    VHOST_USER_SET_VRING_ENABLE = 18,
    VHOST_USER_MAX
} VhostUserRequest;

typedef struct VhostUserMemoryRegion {
    uint64_t guest_phys_addr;
    uint64_t memory_size;
    uint64_t userspace_addr;
    uint64_t mmap_offset;
} VhostUserMemoryRegion;

typedef struct VhostUserMemory {
    uint32_t nregions;
    uint32_t padding;
    VhostUserMemoryRegion regions[VHOST_MEMORY_MAX_NREGIONS];
} VhostUserMemory;

typedef struct VhostUserLog {
    uint64_t mmap_size;
    uint64_t mmap_offset;
} VhostUserLog;

typedef struct VhostUserMsg {
    VhostUserRequest request;

#define VHOST_USER_VERSION_MASK     (0x3)
#define VHOST_USER_REPLY_MASK       (0x1<<2)
    uint32_t flags;
    uint32_t size; /* the following payload size */
    union {
#define VHOST_USER_VRING_IDX_MASK   (0xff)
#define VHOST_USER_VRING_NOFD_MASK  (0x1<<8)
        uint64_t u64;
        struct vhost_vring_state state;
        struct vhost_vring_addr addr;
        VhostUserMemory memory;
        VhostUserLog log;
    } payload;
} QEMU_PACKED VhostUserMsg;

static VhostUserMsg m __attribute__ ((unused));
#define VHOST_USER_HDR_SIZE (sizeof(m.request) \
                            + sizeof(m.flags) \
                            + sizeof(m.size))

#define VHOST_USER_PAYLOAD_SIZE (sizeof(m) - VHOST_USER_HDR_SIZE)

/* The version of the protocol we support */
#define VHOST_USER_VERSION    (0x1)
/*****************************************************************************/

enum {
    TEST_FLAGS_OK,
    TEST_FLAGS_DISCONNECT,
    TEST_FLAGS_BAD,
    TEST_FLAGS_END,
};

typedef struct TestServer {
    gchar *socket_path;
    gchar *mig_path;
    gchar *chr_name;
    gchar *tmpfs;
    CharBackend chr;
    int fds_num;
    int fds[VHOST_MEMORY_MAX_NREGIONS];
    VhostUserMemory memory;
    GMainContext *context;
    GMainLoop *loop;
    GThread *thread;
    GMutex data_mutex;
    GCond data_cond;
    int log_fd;
    uint64_t rings;
    bool test_fail;
    int test_flags;
    int queues;
} TestServer;

static const char *init_hugepagefs(void);
static TestServer *test_server_new(const gchar *name);
static void test_server_free(TestServer *server);
static void test_server_listen(TestServer *server);

enum test_memfd {
    TEST_MEMFD_AUTO,
    TEST_MEMFD_YES,
    TEST_MEMFD_NO,
};

static void append_vhost_opts(TestServer *s, GString *cmd_line,
                             const char *chr_opts)
{
    g_string_append_printf(cmd_line, QEMU_CMD_CHR QEMU_CMD_NETDEV,
                           s->chr_name, s->socket_path,
                           chr_opts, s->chr_name);
}

static void append_mem_opts(TestServer *server, GString *cmd_line,
                            int size, enum test_memfd memfd)
{
    if (memfd == TEST_MEMFD_AUTO) {
        memfd = qemu_memfd_check(0) ? TEST_MEMFD_YES : TEST_MEMFD_NO;
    }

    if (memfd == TEST_MEMFD_YES) {
        g_string_append_printf(cmd_line, QEMU_CMD_MEMFD, size, size);
    } else {
        const char *root = init_hugepagefs() ? : server->tmpfs;

        g_string_append_printf(cmd_line, QEMU_CMD_MEM, size, size, root);
    }
}

static bool wait_for_fds(TestServer *s)
{
    gint64 end_time;
    bool got_region;
    int i;

    g_mutex_lock(&s->data_mutex);

    end_time = g_get_monotonic_time() + 5 * G_TIME_SPAN_SECOND;
    while (!s->fds_num) {
        if (!g_cond_wait_until(&s->data_cond, &s->data_mutex, end_time)) {
            /* timeout has passed */
            g_assert(s->fds_num);
            break;
        }
    }

    /* check for sanity */
    g_assert_cmpint(s->fds_num, >, 0);
    g_assert_cmpint(s->fds_num, ==, s->memory.nregions);

    g_mutex_unlock(&s->data_mutex);

    got_region = false;
    for (i = 0; i < s->memory.nregions; ++i) {
        VhostUserMemoryRegion *reg = &s->memory.regions[i];
        if (reg->guest_phys_addr == 0) {
            got_region = true;
            break;
        }
    }
    if (!got_region) {
        g_test_skip("No memory at address 0x0");
    }
    return got_region;
}

static void read_guest_mem_server(QTestState *qts, TestServer *s)
{
    uint8_t *guest_mem;
    int i, j;
    size_t size;

    g_mutex_lock(&s->data_mutex);

    /* iterate all regions */
    for (i = 0; i < s->fds_num; i++) {

        /* We'll check only the region statring at 0x0*/
        if (s->memory.regions[i].guest_phys_addr != 0x0) {
            continue;
        }

        g_assert_cmpint(s->memory.regions[i].memory_size, >, 1024);

        size = s->memory.regions[i].memory_size +
            s->memory.regions[i].mmap_offset;

        guest_mem = mmap(0, size, PROT_READ | PROT_WRITE,
                         MAP_SHARED, s->fds[i], 0);

        g_assert(guest_mem != MAP_FAILED);
        guest_mem += (s->memory.regions[i].mmap_offset / sizeof(*guest_mem));

        for (j = 0; j < 1024; j++) {
            uint32_t a = qtest_readb(qts, s->memory.regions[i].guest_phys_addr + j);
            uint32_t b = guest_mem[j];

            g_assert_cmpint(a, ==, b);
        }

        munmap(guest_mem, s->memory.regions[i].memory_size);
    }

    g_mutex_unlock(&s->data_mutex);
}

static void *thread_function(void *data)
{
    GMainLoop *loop = data;
    g_main_loop_run(loop);
    return NULL;
}

static int chr_can_read(void *opaque)
{
    return VHOST_USER_HDR_SIZE;
}

static void chr_read(void *opaque, const uint8_t *buf, int size)
{
    TestServer *s = opaque;
    CharBackend *chr = &s->chr;
    VhostUserMsg msg;
    uint8_t *p = (uint8_t *) &msg;
    int fd = -1;

    if (s->test_fail) {
        qemu_chr_fe_disconnect(chr);
        /* now switch to non-failure */
        s->test_fail = false;
    }

    if (size != VHOST_USER_HDR_SIZE) {
        g_test_message("Wrong message size received %d", size);
        return;
    }

    g_mutex_lock(&s->data_mutex);
    memcpy(p, buf, VHOST_USER_HDR_SIZE);

    if (msg.size) {
        p += VHOST_USER_HDR_SIZE;
        size = qemu_chr_fe_read_all(chr, p, msg.size);
        if (size != msg.size) {
            g_test_message("Wrong message size received %d != %d",
                           size, msg.size);
            return;
        }
    }

    switch (msg.request) {
    case VHOST_USER_GET_FEATURES:
        /* send back features to qemu */
        msg.flags |= VHOST_USER_REPLY_MASK;
        msg.size = sizeof(m.payload.u64);
        msg.payload.u64 = 0x1ULL << VHOST_F_LOG_ALL |
            0x1ULL << VHOST_USER_F_PROTOCOL_FEATURES;
        if (s->queues > 1) {
            msg.payload.u64 |= 0x1ULL << VIRTIO_NET_F_MQ;
        }
        if (s->test_flags >= TEST_FLAGS_BAD) {
            msg.payload.u64 = 0;
            s->test_flags = TEST_FLAGS_END;
        }
        p = (uint8_t *) &msg;
        qemu_chr_fe_write_all(chr, p, VHOST_USER_HDR_SIZE + msg.size);
        break;

    case VHOST_USER_SET_FEATURES:
        g_assert_cmpint(msg.payload.u64 & (0x1ULL << VHOST_USER_F_PROTOCOL_FEATURES),
                        !=, 0ULL);
        if (s->test_flags == TEST_FLAGS_DISCONNECT) {
            qemu_chr_fe_disconnect(chr);
            s->test_flags = TEST_FLAGS_BAD;
        }
        break;

    case VHOST_USER_GET_PROTOCOL_FEATURES:
        /* send back features to qemu */
        msg.flags |= VHOST_USER_REPLY_MASK;
        msg.size = sizeof(m.payload.u64);
        msg.payload.u64 = 1 << VHOST_USER_PROTOCOL_F_LOG_SHMFD;
        msg.payload.u64 |= 1 << VHOST_USER_PROTOCOL_F_CROSS_ENDIAN;
        if (s->queues > 1) {
            msg.payload.u64 |= 1 << VHOST_USER_PROTOCOL_F_MQ;
        }
        p = (uint8_t *) &msg;
        qemu_chr_fe_write_all(chr, p, VHOST_USER_HDR_SIZE + msg.size);
        break;

    case VHOST_USER_GET_VRING_BASE:
        /* send back vring base to qemu */
        msg.flags |= VHOST_USER_REPLY_MASK;
        msg.size = sizeof(m.payload.state);
        msg.payload.state.num = 0;
        p = (uint8_t *) &msg;
        qemu_chr_fe_write_all(chr, p, VHOST_USER_HDR_SIZE + msg.size);

        assert(msg.payload.state.index < s->queues * 2);
        s->rings &= ~(0x1ULL << msg.payload.state.index);
        g_cond_broadcast(&s->data_cond);
        break;

    case VHOST_USER_SET_MEM_TABLE:
        /* received the mem table */
        memcpy(&s->memory, &msg.payload.memory, sizeof(msg.payload.memory));
        s->fds_num = qemu_chr_fe_get_msgfds(chr, s->fds,
                                            G_N_ELEMENTS(s->fds));

        /* signal the test that it can continue */
        g_cond_broadcast(&s->data_cond);
        break;

    case VHOST_USER_SET_VRING_KICK:
    case VHOST_USER_SET_VRING_CALL:
        /* consume the fd */
        qemu_chr_fe_get_msgfds(chr, &fd, 1);
        /*
         * This is a non-blocking eventfd.
         * The receive function forces it to be blocking,
         * so revert it back to non-blocking.
         */
        qemu_set_nonblock(fd);
        break;

    case VHOST_USER_SET_LOG_BASE:
        if (s->log_fd != -1) {
            close(s->log_fd);
            s->log_fd = -1;
        }
        qemu_chr_fe_get_msgfds(chr, &s->log_fd, 1);
        msg.flags |= VHOST_USER_REPLY_MASK;
        msg.size = 0;
        p = (uint8_t *) &msg;
        qemu_chr_fe_write_all(chr, p, VHOST_USER_HDR_SIZE);

        g_cond_broadcast(&s->data_cond);
        break;

    case VHOST_USER_SET_VRING_BASE:
        assert(msg.payload.state.index < s->queues * 2);
        s->rings |= 0x1ULL << msg.payload.state.index;
        g_cond_broadcast(&s->data_cond);
        break;

    case VHOST_USER_GET_QUEUE_NUM:
        msg.flags |= VHOST_USER_REPLY_MASK;
        msg.size = sizeof(m.payload.u64);
        msg.payload.u64 = s->queues;
        p = (uint8_t *) &msg;
        qemu_chr_fe_write_all(chr, p, VHOST_USER_HDR_SIZE + msg.size);
        break;

    default:
        break;
    }

    g_mutex_unlock(&s->data_mutex);
}

static const char *init_hugepagefs(void)
{
#ifdef CONFIG_LINUX
    static const char *hugepagefs;
    const char *path = getenv("QTEST_HUGETLBFS_PATH");
    struct statfs fs;
    int ret;

    if (hugepagefs) {
        return hugepagefs;
    }
    if (!path) {
        return NULL;
    }

    if (access(path, R_OK | W_OK | X_OK)) {
<<<<<<< HEAD
        g_test_message("access on path (%s): %s\n", path, strerror(errno));
        g_test_fail();
=======
        g_test_message("access on path (%s): %s", path, strerror(errno));
        abort();
>>>>>>> 4966c5bd
        return NULL;
    }

    do {
        ret = statfs(path, &fs);
    } while (ret != 0 && errno == EINTR);

    if (ret != 0) {
<<<<<<< HEAD
        g_test_message("statfs on path (%s): %s\n", path, strerror(errno));
        g_test_fail();
=======
        g_test_message("statfs on path (%s): %s", path, strerror(errno));
        abort();
>>>>>>> 4966c5bd
        return NULL;
    }

    if (fs.f_type != HUGETLBFS_MAGIC) {
<<<<<<< HEAD
        g_test_message("Warning: path not on HugeTLBFS: %s\n", path);
        g_test_fail();
=======
        g_test_message("Warning: path not on HugeTLBFS: %s", path);
        abort();
>>>>>>> 4966c5bd
        return NULL;
    }

    hugepagefs = path;
    return hugepagefs;
#else
    return NULL;
#endif
}

static TestServer *test_server_new(const gchar *name)
{
    TestServer *server = g_new0(TestServer, 1);
    char template[] = "/tmp/vhost-test-XXXXXX";
    const char *tmpfs;

    server->context = g_main_context_new();
    server->loop = g_main_loop_new(server->context, FALSE);

    /* run the main loop thread so the chardev may operate */
    server->thread = g_thread_new(NULL, thread_function, server->loop);

    tmpfs = mkdtemp(template);
    if (!tmpfs) {
        g_test_message("mkdtemp on path (%s): %s", template, strerror(errno));
    }
    g_assert(tmpfs);

    server->tmpfs = g_strdup(tmpfs);
    server->socket_path = g_strdup_printf("%s/%s.sock", tmpfs, name);
    server->mig_path = g_strdup_printf("%s/%s.mig", tmpfs, name);
    server->chr_name = g_strdup_printf("chr-%s", name);

    g_mutex_init(&server->data_mutex);
    g_cond_init(&server->data_cond);

    server->log_fd = -1;
    server->queues = 1;

    return server;
}

static void chr_event(void *opaque, int event)
{
    TestServer *s = opaque;

    if (s->test_flags == TEST_FLAGS_END &&
        event == CHR_EVENT_CLOSED) {
        s->test_flags = TEST_FLAGS_OK;
    }
}

static void test_server_create_chr(TestServer *server, const gchar *opt)
{
    gchar *chr_path;
    Chardev *chr;

    chr_path = g_strdup_printf("unix:%s%s", server->socket_path, opt);
    chr = qemu_chr_new(server->chr_name, chr_path, server->context);
    g_free(chr_path);

    g_assert_nonnull(chr);
    qemu_chr_fe_init(&server->chr, chr, &error_abort);
    qemu_chr_fe_set_handlers(&server->chr, chr_can_read, chr_read,
                             chr_event, NULL, server, server->context, true);
}

static void test_server_listen(TestServer *server)
{
    test_server_create_chr(server, ",server,nowait");
}

static void test_server_free(TestServer *server)
{
    int i, ret;

    /* finish the helper thread and dispatch pending sources */
    g_main_loop_quit(server->loop);
    g_thread_join(server->thread);
    while (g_main_context_pending(NULL)) {
        g_main_context_iteration(NULL, TRUE);
    }

    unlink(server->socket_path);
    g_free(server->socket_path);

    unlink(server->mig_path);
    g_free(server->mig_path);

    ret = rmdir(server->tmpfs);
    if (ret != 0) {
        g_test_message("unable to rmdir: path (%s): %s",
                       server->tmpfs, strerror(errno));
    }
    g_free(server->tmpfs);

    qemu_chr_fe_deinit(&server->chr, true);

    for (i = 0; i < server->fds_num; i++) {
        close(server->fds[i]);
    }

    if (server->log_fd != -1) {
        close(server->log_fd);
    }

    g_free(server->chr_name);

    g_main_loop_unref(server->loop);
    g_main_context_unref(server->context);
    g_cond_clear(&server->data_cond);
    g_mutex_clear(&server->data_mutex);
    g_free(server);
}

static void wait_for_log_fd(TestServer *s)
{
    gint64 end_time;

    g_mutex_lock(&s->data_mutex);
    end_time = g_get_monotonic_time() + 5 * G_TIME_SPAN_SECOND;
    while (s->log_fd == -1) {
        if (!g_cond_wait_until(&s->data_cond, &s->data_mutex, end_time)) {
            /* timeout has passed */
            g_assert(s->log_fd != -1);
            break;
        }
    }

    g_mutex_unlock(&s->data_mutex);
}

static void write_guest_mem(TestServer *s, uint32_t seed)
{
    uint32_t *guest_mem;
    int i, j;
    size_t size;

    /* iterate all regions */
    for (i = 0; i < s->fds_num; i++) {

        /* We'll write only the region statring at 0x0 */
        if (s->memory.regions[i].guest_phys_addr != 0x0) {
            continue;
        }

        g_assert_cmpint(s->memory.regions[i].memory_size, >, 1024);

        size = s->memory.regions[i].memory_size +
            s->memory.regions[i].mmap_offset;

        guest_mem = mmap(0, size, PROT_READ | PROT_WRITE,
                         MAP_SHARED, s->fds[i], 0);

        g_assert(guest_mem != MAP_FAILED);
        guest_mem += (s->memory.regions[i].mmap_offset / sizeof(*guest_mem));

        for (j = 0; j < 256; j++) {
            guest_mem[j] = seed + j;
        }

        munmap(guest_mem, s->memory.regions[i].memory_size);
        break;
    }
}

static guint64 get_log_size(TestServer *s)
{
    guint64 log_size = 0;
    int i;

    for (i = 0; i < s->memory.nregions; ++i) {
        VhostUserMemoryRegion *reg = &s->memory.regions[i];
        guint64 last = range_get_last(reg->guest_phys_addr,
                                       reg->memory_size);
        log_size = MAX(log_size, last / (8 * VHOST_LOG_PAGE) + 1);
    }

    return log_size;
}

typedef struct TestMigrateSource {
    GSource source;
    TestServer *src;
    TestServer *dest;
} TestMigrateSource;

static gboolean
test_migrate_source_check(GSource *source)
{
    TestMigrateSource *t = (TestMigrateSource *)source;
    gboolean overlap = t->src->rings && t->dest->rings;

    g_assert(!overlap);

    return FALSE;
}

GSourceFuncs test_migrate_source_funcs = {
    .check = test_migrate_source_check,
};

static void vhost_user_test_cleanup(void *s)
{
    TestServer *server = s;

    qos_invalidate_command_line();
    test_server_free(server);
}

static void *vhost_user_test_setup(GString *cmd_line, void *arg)
{
    TestServer *server = test_server_new("vhost-user-test");
    test_server_listen(server);

    append_mem_opts(server, cmd_line, 256, TEST_MEMFD_AUTO);
    append_vhost_opts(server, cmd_line, "");

    g_test_queue_destroy(vhost_user_test_cleanup, server);

    return server;
}

static void *vhost_user_test_setup_memfd(GString *cmd_line, void *arg)
{
    TestServer *server = test_server_new("vhost-user-test");
    test_server_listen(server);

    append_mem_opts(server, cmd_line, 256, TEST_MEMFD_YES);
    append_vhost_opts(server, cmd_line, "");

    g_test_queue_destroy(vhost_user_test_cleanup, server);

    return server;
}

static void test_read_guest_mem(void *obj, void *arg, QGuestAllocator *alloc)
{
    TestServer *server = arg;

    if (!wait_for_fds(server)) {
        return;
    }

    read_guest_mem_server(global_qtest, server);
}

static void test_migrate(void *obj, void *arg, QGuestAllocator *alloc)
{
    TestServer *s = arg;
    TestServer *dest = test_server_new("dest");
    GString *dest_cmdline = g_string_new(qos_get_current_command_line());
    char *uri = g_strdup_printf("%s%s", "unix:", dest->mig_path);
    QTestState *to;
    GSource *source;
    QDict *rsp;
    guint8 *log;
    guint64 size;

    if (!wait_for_fds(s)) {
        return;
    }

    size = get_log_size(s);
    g_assert_cmpint(size, ==, (256 * 1024 * 1024) / (VHOST_LOG_PAGE * 8));

    test_server_listen(dest);
    g_string_append_printf(dest_cmdline, " -incoming %s", uri);
    append_mem_opts(dest, dest_cmdline, 256, TEST_MEMFD_AUTO);
    append_vhost_opts(dest, dest_cmdline, "");
    to = qtest_init(dest_cmdline->str);

    /* This would be where you call qos_allocate_objects(to, NULL), if you want
     * to talk to the QVirtioNet object on the destination.
     */

    source = g_source_new(&test_migrate_source_funcs,
                          sizeof(TestMigrateSource));
    ((TestMigrateSource *)source)->src = s;
    ((TestMigrateSource *)source)->dest = dest;
    g_source_attach(source, s->context);

    /* slow down migration to have time to fiddle with log */
    /* TODO: qtest could learn to break on some places */
    rsp = qmp("{ 'execute': 'migrate_set_speed',"
              "'arguments': { 'value': 10 } }");
    g_assert(qdict_haskey(rsp, "return"));
    qobject_unref(rsp);

    rsp = qmp("{ 'execute': 'migrate', 'arguments': { 'uri': %s } }", uri);
    g_assert(qdict_haskey(rsp, "return"));
    qobject_unref(rsp);

    wait_for_log_fd(s);

    log = mmap(0, size, PROT_READ | PROT_WRITE, MAP_SHARED, s->log_fd, 0);
    g_assert(log != MAP_FAILED);

    /* modify first page */
    write_guest_mem(s, 0x42);
    log[0] = 1;
    munmap(log, size);

    /* speed things up */
    rsp = qmp("{ 'execute': 'migrate_set_speed',"
              "'arguments': { 'value': 0 } }");
    g_assert(qdict_haskey(rsp, "return"));
    qobject_unref(rsp);

    qmp_eventwait("STOP");
    qtest_qmp_eventwait(to, "RESUME");

    g_assert(wait_for_fds(dest));
    read_guest_mem_server(to, dest);

    g_source_destroy(source);
    g_source_unref(source);

    qtest_quit(to);
    test_server_free(dest);
    g_free(uri);
}

static void wait_for_rings_started(TestServer *s, size_t count)
{
    gint64 end_time;

    g_mutex_lock(&s->data_mutex);
    end_time = g_get_monotonic_time() + 5 * G_TIME_SPAN_SECOND;
    while (ctpop64(s->rings) != count) {
        if (!g_cond_wait_until(&s->data_cond, &s->data_mutex, end_time)) {
            /* timeout has passed */
            g_assert_cmpint(ctpop64(s->rings), ==, count);
            break;
        }
    }

    g_mutex_unlock(&s->data_mutex);
}

static inline void test_server_connect(TestServer *server)
{
    test_server_create_chr(server, ",reconnect=1");
}

static gboolean
reconnect_cb(gpointer user_data)
{
    TestServer *s = user_data;

    qemu_chr_fe_disconnect(&s->chr);

    return FALSE;
}

static gpointer
connect_thread(gpointer data)
{
    TestServer *s = data;

    /* wait for qemu to start before first try, to avoid extra warnings */
    g_usleep(G_USEC_PER_SEC);
    test_server_connect(s);

    return NULL;
}

static void *vhost_user_test_setup_reconnect(GString *cmd_line, void *arg)
{
    TestServer *s = test_server_new("reconnect");

    g_thread_new("connect", connect_thread, s);
    append_mem_opts(s, cmd_line, 256, TEST_MEMFD_AUTO);
    append_vhost_opts(s, cmd_line, ",server");

    g_test_queue_destroy(vhost_user_test_cleanup, s);

    return s;
}

static void test_reconnect(void *obj, void *arg, QGuestAllocator *alloc)
{
    TestServer *s = arg;
    GSource *src;

    if (!wait_for_fds(s)) {
        return;
    }

    wait_for_rings_started(s, 2);

    /* reconnect */
    s->fds_num = 0;
    s->rings = 0;
    src = g_idle_source_new();
    g_source_set_callback(src, reconnect_cb, s, NULL);
    g_source_attach(src, s->context);
    g_source_unref(src);
    g_assert(wait_for_fds(s));
    wait_for_rings_started(s, 2);
}

static void *vhost_user_test_setup_connect_fail(GString *cmd_line, void *arg)
{
    TestServer *s = test_server_new("connect-fail");

    s->test_fail = true;

    g_thread_new("connect", connect_thread, s);
    append_mem_opts(s, cmd_line, 256, TEST_MEMFD_AUTO);
    append_vhost_opts(s, cmd_line, ",server");

    g_test_queue_destroy(vhost_user_test_cleanup, s);

    return s;
}

static void *vhost_user_test_setup_flags_mismatch(GString *cmd_line, void *arg)
{
    TestServer *s = test_server_new("flags-mismatch");

    s->test_flags = TEST_FLAGS_DISCONNECT;

    g_thread_new("connect", connect_thread, s);
    append_mem_opts(s, cmd_line, 256, TEST_MEMFD_AUTO);
    append_vhost_opts(s, cmd_line, ",server");

    g_test_queue_destroy(vhost_user_test_cleanup, s);

    return s;
}

static void test_vhost_user_started(void *obj, void *arg, QGuestAllocator *alloc)
{
    TestServer *s = arg;

    if (!wait_for_fds(s)) {
        return;
    }
    wait_for_rings_started(s, 2);
}

static void *vhost_user_test_setup_multiqueue(GString *cmd_line, void *arg)
{
    TestServer *s = vhost_user_test_setup(cmd_line, arg);

    s->queues = 2;
    g_string_append_printf(cmd_line,
                           " -set netdev.hs0.queues=%d"
                           " -global virtio-net-pci.vectors=%d",
                           s->queues, s->queues * 2 + 2);

    return s;
}

static void test_multiqueue(void *obj, void *arg, QGuestAllocator *alloc)
{
    TestServer *s = arg;

    wait_for_rings_started(s, s->queues * 2);
}

static void register_vhost_user_test(void)
{
    QOSGraphTestOptions opts = {
        .before = vhost_user_test_setup,
        .subprocess = true,
    };

    qemu_add_opts(&qemu_chardev_opts);

    qos_add_test("vhost-user/read-guest-mem/memfile",
                 "virtio-net",
                 test_read_guest_mem, &opts);

    if (qemu_memfd_check(0)) {
        opts.before = vhost_user_test_setup_memfd;
        qos_add_test("vhost-user/read-guest-mem/memfd",
                     "virtio-net",
                     test_read_guest_mem, &opts);
    }

    qos_add_test("vhost-user/migrate",
                 "virtio-net",
                 test_migrate, &opts);

    /* keeps failing on build-system since Aug 15 2017 */
    if (getenv("QTEST_VHOST_USER_FIXME")) {
        opts.before = vhost_user_test_setup_reconnect;
        qos_add_test("vhost-user/reconnect", "virtio-net",
                     test_reconnect, &opts);

        opts.before = vhost_user_test_setup_connect_fail;
        qos_add_test("vhost-user/connect-fail", "virtio-net",
                     test_vhost_user_started, &opts);

        opts.before = vhost_user_test_setup_flags_mismatch;
        qos_add_test("vhost-user/flags-mismatch", "virtio-net",
                     test_vhost_user_started, &opts);
    }

    opts.before = vhost_user_test_setup_multiqueue;
    opts.edge.extra_device_opts = "mq=on";
    qos_add_test("vhost-user/multiqueue",
                 "virtio-net",
                 test_multiqueue, &opts);
}
libqos_init(register_vhost_user_test);<|MERGE_RESOLUTION|>--- conflicted
+++ resolved
@@ -437,13 +437,8 @@
     }
 
     if (access(path, R_OK | W_OK | X_OK)) {
-<<<<<<< HEAD
-        g_test_message("access on path (%s): %s\n", path, strerror(errno));
+        g_test_message("access on path (%s): %s", path, strerror(errno));
         g_test_fail();
-=======
-        g_test_message("access on path (%s): %s", path, strerror(errno));
-        abort();
->>>>>>> 4966c5bd
         return NULL;
     }
 
@@ -452,24 +447,14 @@
     } while (ret != 0 && errno == EINTR);
 
     if (ret != 0) {
-<<<<<<< HEAD
-        g_test_message("statfs on path (%s): %s\n", path, strerror(errno));
+        g_test_message("statfs on path (%s): %s", path, strerror(errno));
         g_test_fail();
-=======
-        g_test_message("statfs on path (%s): %s", path, strerror(errno));
-        abort();
->>>>>>> 4966c5bd
         return NULL;
     }
 
     if (fs.f_type != HUGETLBFS_MAGIC) {
-<<<<<<< HEAD
-        g_test_message("Warning: path not on HugeTLBFS: %s\n", path);
+        g_test_message("Warning: path not on HugeTLBFS: %s", path);
         g_test_fail();
-=======
-        g_test_message("Warning: path not on HugeTLBFS: %s", path);
-        abort();
->>>>>>> 4966c5bd
         return NULL;
     }
 
